--- conflicted
+++ resolved
@@ -17,11 +17,8 @@
 // tslint:disable-next-line:no-require-imports no-var-requires
 const throttle = require('lodash/throttle') as typeof import('lodash/throttle');
 
-<<<<<<< HEAD
+import { noop } from '../../client/common/utils/misc';
 import { CursorPos } from '../interactive-common/mainState';
-=======
-import { noop } from '../../client/common/utils/misc';
->>>>>>> bd9615ac
 import './monacoEditor.css';
 import { generateChangeEvent, IMonacoModelContentChangeEvent } from './monacoHelpers';
 
@@ -327,7 +324,6 @@
                 this.state.model &&
                 this.state.model.getValue() !== this.props.value
             ) {
-<<<<<<< HEAD
                 this.forceValue(this.props.value, this.props.cursorPos);
             } else if (
                 prevProps.version !== this.props.version &&
@@ -335,9 +331,6 @@
                 this.state.model.getVersionId() < this.props.version
             ) {
                 this.forceValue(this.props.value, this.props.cursorPos);
-=======
-                this.state.model.setValue(this.props.value);
->>>>>>> bd9615ac
             }
         }
 
