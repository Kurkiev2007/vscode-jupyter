// Copyright (c) Microsoft Corporation. All rights reserved.
// Licensed under the MIT License.

'use strict';

import * as path from 'path';
import { EXTENSION_ROOT_DIR } from '../../constants';
import { FileSystem } from '../platform/fileSystem';

// External callers of localize use these tables to retrieve localized values.
export namespace Diagnostics {
    export const warnSourceMaps = localize(
        'diagnostics.warnSourceMaps',
        'Source map support is enabled in the Python Extension, this will adversely impact performance of the extension.'
    );
    export const disableSourceMaps = localize('diagnostics.disableSourceMaps', 'Disable Source Map Support');
    export const warnBeforeEnablingSourceMaps = localize(
        'diagnostics.warnBeforeEnablingSourceMaps',
        'Enabling source map support in the Python Extension will adversely impact performance of the extension.'
    );
    export const enableSourceMapsAndReloadVSC = localize(
        'diagnostics.enableSourceMapsAndReloadVSC',
        'Enable and reload Window.'
    );
    export const lsNotSupported = localize(
        'diagnostics.lsNotSupported',
        'Your operating system does not meet the minimum requirements of the Python Language Server. Reverting to the alternative autocompletion provider, Jedi.'
    );
    export const invalidPythonPathInDebuggerSettings = localize(
        'diagnostics.invalidPythonPathInDebuggerSettings',
        'You need to select a Python interpreter before you start debugging.\n\nTip: click on "Select Python Interpreter" in the status bar.'
    );
    export const invalidPythonPathInDebuggerLaunch = localize(
        'diagnostics.invalidPythonPathInDebuggerLaunch',
        'The Python path in your debug configuration is invalid.'
    );
    export const invalidDebuggerTypeDiagnostic = localize(
        'diagnostics.invalidDebuggerTypeDiagnostic',
        'Your launch.json file needs to be updated to change the "pythonExperimental" debug configurations to use the "python" debugger type, otherwise Python debugging may not work. Would you like to automatically update your launch.json file now?'
    );
    export const consoleTypeDiagnostic = localize(
        'diagnostics.consoleTypeDiagnostic',
        'Your launch.json file needs to be updated to change the console type string from "none" to "internalConsole", otherwise Python debugging may not work. Would you like to automatically update your launch.json file now?'
    );
    export const justMyCodeDiagnostic = localize(
        'diagnostics.justMyCodeDiagnostic',
        'Configuration "debugStdLib" in launch.json is no longer supported. It\'s recommended to replace it with "justMyCode", which is the exact opposite of using "debugStdLib". Would you like to automatically update your launch.json file to do that?'
    );
    export const yesUpdateLaunch = localize('diagnostics.yesUpdateLaunch', 'Yes, update launch.json');
    export const invalidTestSettings = localize(
        'diagnostics.invalidTestSettings',
        'Your settings needs to be updated to change the setting "python.unitTest." to "python.testing.", otherwise testing Python code using the extension may not work. Would you like to automatically update your settings now?'
    );
    export const updateSettings = localize('diagnostics.updateSettings', 'Yes, update settings');
    export const processId = localize(
        'diagnostics.processId',
        'Attaching the debugger to a local process is an experimental feature. It will be available to all users soon.'
    );
}

export namespace Common {
    export const canceled = localize('Common.canceled', 'Canceled');
    export const cancel = localize('Common.cancel', 'Cancel');
    export const gotIt = localize('Common.gotIt', 'Got it!');
    export const loadingExtension = localize('Common.loadingPythonExtension', 'Python extension loading...');
    export const openOutputPanel = localize('Common.openOutputPanel', 'Show output');
    export const noIWillDoItLater = localize('Common.noIWillDoItLater', 'No, I will do it later');
    export const notNow = localize('Common.notNow', 'Not now');
    export const doNotShowAgain = localize('Common.doNotShowAgain', 'Do not show again');
    export const reload = localize('Common.reload', 'Reload');
    export const moreInfo = localize('Common.moreInfo', 'More Info');
    export const and = localize('Common.and', 'and');
}

export namespace AttachProcess {
    export const unsupportedOS = localize('AttachProcess.unsupportedOS', "Operating system '{0}' not supported.");
    export const attachTitle = localize('AttachProcess.attachTitle', 'Attach to process');
    export const selectProcessPlaceholder = localize(
        'AttachProcess.selectProcessPlaceholder',
        'Select the process to attach to'
    );
    export const noProcessSelected = localize('AttachProcess.noProcessSelected', 'No process selected');
    export const refreshList = localize('AttachProcess.refreshList', 'Refresh process list');
}

export namespace LanguageService {
    export const bannerMessage = localize(
        'LanguageService.bannerMessage',
        'Can you please take 2 minutes to tell us how the Python Language Server is working for you?'
    );
    export const bannerLabelYes = localize('LanguageService.bannerLabelYes', 'Yes, take survey now');
    export const bannerLabelNo = localize('LanguageService.bannerLabelNo', 'No, thanks');
    export const lsFailedToStart = localize(
        'LanguageService.lsFailedToStart',
        'We encountered an issue starting the Language Server. Reverting to the alternative, Jedi. Check the Python output panel for details.'
    );
    export const lsFailedToDownload = localize(
        'LanguageService.lsFailedToDownload',
        'We encountered an issue downloading the Language Server. Reverting to the alternative, Jedi. Check the Python output panel for details.'
    );
    export const lsFailedToExtract = localize(
        'LanguageService.lsFailedToExtract',
        'We encountered an issue extracting the Language Server. Reverting to the alternative, Jedi. Check the Python output panel for details.'
    );
    export const downloadFailedOutputMessage = localize(
        'LanguageService.downloadFailedOutputMessage',
        'Language server download failed.'
    );
    export const extractionFailedOutputMessage = localize(
        'LanguageService.extractionFailedOutputMessage',
        'Language server extraction failed.'
    );
    export const extractionCompletedOutputMessage = localize(
        'LanguageService.extractionCompletedOutputMessage',
        'Language server download complete.'
    );
    export const extractionDoneOutputMessage = localize('LanguageService.extractionDoneOutputMessage', 'done.');
    export const reloadVSCodeIfSeachPathHasChanged = localize(
        'LanguageService.reloadVSCodeIfSeachPathHasChanged',
        'Search paths have changed for this Python interpreter. Please reload the extension to ensure that the IntelliSense works correctly.'
    );
}

export namespace Http {
    export const downloadingFile = localize('downloading.file', 'Downloading {0}...');
    export const downloadingFileProgress = localize('downloading.file.progress', '{0}{1} of {2} KB ({3}%)');
}
export namespace Experiments {
    export const inGroup = localize('Experiments.inGroup', "User belongs to experiment group '{0}'");
}
export namespace Interpreters {
    export const loading = localize('Interpreters.LoadingInterpreters', 'Loading Python Interpreters');
    export const refreshing = localize('Interpreters.RefreshingInterpreters', 'Refreshing Python Interpreters');
    export const condaInheritEnvMessage = localize(
        'Interpreters.condaInheritEnvMessage',
        'We noticed you\'re using a conda environment. If you are experiencing issues with this environment in the integrated terminal, we recommend that you let the Python extension change "terminal.integrated.inheritEnv" to false in your user settings.'
    );
    export const environmentPromptMessage = localize(
        'Interpreters.environmentPromptMessage',
        'We noticed a new virtual environment has been created. Do you want to select it for the workspace folder?'
    );
    export const selectInterpreterTip = localize(
        'Interpreters.selectInterpreterTip',
        'Tip: you can change the Python interpreter used by the Python extension by clicking on the Python version in the status bar'
    );
}
export namespace ExtensionChannels {
    export const yesWeekly = localize('ExtensionChannels.yesWeekly', 'Yes, weekly');
    export const yesDaily = localize('ExtensionChannels.yesDaily', 'Yes, daily');
    export const promptMessage = localize(
        'ExtensionChannels.promptMessage',
        'We noticed you are using Visual Studio Code Insiders. Would you like to use the Insiders build of the Python extension?'
    );
    export const reloadToUseInsidersMessage = localize(
        'ExtensionChannels.reloadToUseInsidersMessage',
        'Please reload Visual Studio Code to use the insiders build of the Python extension.'
    );
    export const downloadCompletedOutputMessage = localize(
        'ExtensionChannels.downloadCompletedOutputMessage',
        'Insiders build download complete.'
    );
    export const startingDownloadOutputMessage = localize(
        'ExtensionChannels.startingDownloadOutputMessage',
        'Starting download for Insiders build.'
    );
    export const downloadingInsidersMessage = localize(
        'ExtensionChannels.downloadingInsidersMessage',
        'Downloading Insiders Extension... '
    );
    export const installingInsidersMessage = localize(
        'ExtensionChannels.installingInsidersMessage',
        'Installing Insiders build of extension... '
    );
    export const installingStableMessage = localize(
        'ExtensionChannels.installingStableMessage',
        'Installing Stable build of extension... '
    );
    export const installationCompleteMessage = localize('ExtensionChannels.installationCompleteMessage', 'complete.');
}
export namespace OutputChannelNames {
    export const languageServer = localize('OutputChannelNames.languageServer', 'Python Language Server');
    export const python = localize('OutputChannelNames.python', 'Python');
    export const pythonTest = localize('OutputChannelNames.pythonTest', 'Python Test Log');
    export const jupyter = localize('OutputChannelNames.jupyter', 'Jupyter');
}

export namespace Logging {
    export const currentWorkingDirectory = localize('Logging.CurrentWorkingDirectory', 'cwd:');
}

export namespace Linters {
    export const enableLinter = localize('Linter.enableLinter', 'Enable {0}');
    export const enablePylint = localize(
        'Linter.enablePylint',
        'You have a pylintrc file in your workspace. Do you want to enable pylint?'
    );
    export const replaceWithSelectedLinter = localize(
        'Linter.replaceWithSelectedLinter',
        "Multiple linters are enabled in settings. Replace with '{0}'?"
    );
}

export namespace InteractiveShiftEnterBanner {
    export const bannerMessage = localize(
        'InteractiveShiftEnterBanner.bannerMessage',
        'Would you like shift-enter to send code to the new Interactive Window experience?'
    );
    export const bannerLabelYes = localize('InteractiveShiftEnterBanner.bannerLabelYes', 'Yes');
    export const bannerLabelNo = localize('InteractiveShiftEnterBanner.bannerLabelNo', 'No');
}

export namespace DataScienceSurveyBanner {
    export const bannerMessage = localize(
        'DataScienceSurveyBanner.bannerMessage',
        'Can you please take 2 minutes to tell us how the Python Data Science features are working for you?'
    );
    export const bannerLabelYes = localize('DataScienceSurveyBanner.bannerLabelYes', 'Yes, take survey now');
    export const bannerLabelNo = localize('DataScienceSurveyBanner.bannerLabelNo', 'No, thanks');
}

export namespace Installer {
    export const noCondaOrPipInstaller = localize(
        'Installer.noCondaOrPipInstaller',
        'There is no Conda or Pip installer available in the selected environment.'
    );
    export const noPipInstaller = localize(
        'Installer.noPipInstaller',
        'There is no Pip installer available in the selected environment.'
    );
    export const searchForHelp = localize('Installer.searchForHelp', 'Search for help');
}

export namespace ExtensionSurveyBanner {
    export const bannerMessage = localize(
        'ExtensionSurveyBanner.bannerMessage',
        'Can you please take 2 minutes to tell us how the Python extension is working for you?'
    );
    export const maybeLater = localize('ExtensionSurveyBanner.maybeLater', 'Maybe later');
}

export namespace Products {
    export const installingModule = localize('products.installingModule', 'Installing {0}');
}

export namespace DataScience {
    export const historyTitle = localize('DataScience.historyTitle', 'Python Interactive');
    export const dataExplorerTitle = localize('DataScience.dataExplorerTitle', 'Data Viewer');
    export const badWebPanelFormatString = localize(
        'DataScience.badWebPanelFormatString',
        '<html><body><h1>{0} is not a valid file name</h1></body></html>'
    );
    export const sessionDisposed = localize(
        'DataScience.sessionDisposed',
        'Cannot execute code, session has been disposed.'
    );
    export const passwordFailure = localize(
        'DataScience.passwordFailure',
        'Failed to connect to password protected server. Check that password is correct.'
    );
    export const unknownMimeTypeFormat = localize(
        'DataScience.unknownMimeTypeFormat',
        'Mime type {0} is not currently supported'
    );
    export const exportDialogTitle = localize('DataScience.exportDialogTitle', 'Export to Jupyter Notebook');
    export const exportDialogFilter = localize('DataScience.exportDialogFilter', 'Jupyter Notebooks');
    export const exportDialogComplete = localize('DataScience.exportDialogComplete', 'Notebook written to {0}');
    export const exportDialogFailed = localize('DataScience.exportDialogFailed', 'Failed to export notebook. {0}');
    export const exportOpenQuestion = localize('DataScience.exportOpenQuestion', 'Open in browser');
    export const exportOpenQuestion1 = localize('DataScience.exportOpenQuestion1', 'Open in editor');
    export const runCellLensCommandTitle = localize('python.command.python.datascience.runcell.title', 'Run cell');
    export const importDialogTitle = localize('DataScience.importDialogTitle', 'Import Jupyter Notebook');
    export const importDialogFilter = localize('DataScience.importDialogFilter', 'Jupyter Notebooks');
    export const notebookCheckForImportTitle = localize(
        'DataScience.notebookCheckForImportTitle',
        'Do you want to import the Jupyter Notebook into Python code?'
    );
    export const notebookCheckForImportYes = localize('DataScience.notebookCheckForImportYes', 'Import');
    export const notebookCheckForImportNo = localize('DataScience.notebookCheckForImportNo', 'Later');
    export const notebookCheckForImportDontAskAgain = localize(
        'DataScience.notebookCheckForImportDontAskAgain',
        "Don't Ask Again"
    );
    export const libraryNotInstalled = localize(
        'DataScience.libraryNotInstalled',
        'Data Science library {0} is not installed. Install?'
    );
    export const libraryRequiredToLaunchJupyterNotInstalled = localize(
        'DataScience.libraryRequiredToLaunchJupyterNotInstalled',
        'Data Science library {0} is not installed.'
    );
    export const librariesRequiredToLaunchJupyterNotInstalled = localize(
        'DataScience.librariesRequiredToLaunchJupyterNotInstalled',
        'Data Science libraries {0} are not installed.'
    );
<<<<<<< HEAD
=======
    export const libraryRequiredToLaunchJupyterNotInstalledInterpreter = localize(
        'DataScience.libraryRequiredToLaunchJupyterNotInstalledInterpreter',
        'Data Science library {1} is not installed in interpreter {0}.'
    );
    export const librariesRequiredToLaunchJupyterNotInstalledInterpreter = localize(
        'DataScience.librariesRequiredToLaunchJupyterNotInstalledInterpreter',
        'Data Science libraries {1} are not installed in interpreter {0}.'
    );
>>>>>>> bd9615ac
    export const selectJupyterInterpreter = localize(
        'DataScience.selectJupyterInterpreter',
        'Select an Interpreter to start Jupyter'
    );
    export const jupyterInstall = localize('DataScience.jupyterInstall', 'Install');
    export const currentlySelectedJupyterInterpreterForPlaceholder = localize(
        'Datascience.currentlySelectedJupyterInterpreterForPlaceholder',
        'current: {0}'
    );
    export const jupyterNotSupported = localize(
        'DataScience.jupyterNotSupported',
        'Jupyter cannot be started. Error attempting to locate jupyter: {0}'
    );
    export const jupyterNotSupportedBecauseOfEnvironment = localize(
        'DataScience.jupyterNotSupportedBecauseOfEnvironment',
        'Activating {0} to run Jupyter failed with {1}'
    );
    export const jupyterNbConvertNotSupported = localize(
        'DataScience.jupyterNbConvertNotSupported',
        'Jupyter nbconvert is not installed'
    );
    export const jupyterLaunchTimedOut = localize(
        'DataScience.jupyterLaunchTimedOut',
        'The Jupyter notebook server failed to launch in time'
    );
    export const jupyterLaunchNoURL = localize(
        'DataScience.jupyterLaunchNoURL',
        'Failed to find the URL of the launched Jupyter notebook server'
    );
    export const jupyterSelfCertFail = localize(
        'DataScience.jupyterSelfCertFail',
        'The security certificate used by server {0} was not issued by a trusted certificate authority.\r\nThis may indicate an attempt to steal your information.\r\nDo you want to enable the Allow Unauthorized Remote Connection setting for this workspace to allow you to connect?'
    );
    export const jupyterSelfCertEnable = localize('DataScience.jupyterSelfCertEnable', 'Yes, connect anyways');
    export const jupyterSelfCertClose = localize('DataScience.jupyterSelfCertClose', 'No, close the connection');
    export const pythonInteractiveHelpLink = localize(
        'DataScience.pythonInteractiveHelpLink',
        'See [https://aka.ms/pyaiinstall] for help on installing jupyter.'
    );
    export const markdownHelpInstallingMissingDependencies = localize(
        'DataScience.markdownHelpInstallingMissingDependencies',
        'See [https://aka.ms/pyaiinstall](https://aka.ms/pyaiinstall) for help on installing Jupyter and related dependencies.'
    );
    export const importingFormat = localize('DataScience.importingFormat', 'Importing {0}');
    export const startingJupyter = localize('DataScience.startingJupyter', 'Starting Jupyter server');
    export const connectingToJupyter = localize('DataScience.connectingToJupyter', 'Connecting to Jupyter server');
    export const exportingFormat = localize('DataScience.exportingFormat', 'Exporting {0}');
    export const runAllCellsLensCommandTitle = localize(
        'python.command.python.datascience.runallcells.title',
        'Run all cells'
    );
    export const runAllCellsAboveLensCommandTitle = localize(
        'python.command.python.datascience.runallcellsabove.title',
        'Run above'
    );
    export const runCellAndAllBelowLensCommandTitle = localize(
        'python.command.python.datascience.runcellandallbelow.title',
        'Run Below'
    );
    export const importChangeDirectoryComment = localize(
        'DataScience.importChangeDirectoryComment',
        '{0} Change working directory from the workspace root to the ipynb file location. Turn this addition off with the DataScience.changeDirOnImportExport setting'
    );
    export const exportChangeDirectoryComment = localize(
        'DataScience.exportChangeDirectoryComment',
        '# Change directory to VSCode workspace root so that relative path loads work correctly. Turn this addition off with the DataScience.changeDirOnImportExport setting'
    );

    export const restartKernelMessage = localize(
        'DataScience.restartKernelMessage',
        'Do you want to restart the Jupter kernel? All variables will be lost.'
    );
    export const restartKernelMessageYes = localize('DataScience.restartKernelMessageYes', 'Restart');
    export const restartKernelMessageDontAskAgain = localize(
        'DataScience.restartKernelMessageDontAskAgain',
        "Don't Ask Again"
    );
    export const restartKernelMessageNo = localize('DataScience.restartKernelMessageNo', 'Cancel');
    export const restartingKernelStatus = localize('DataScience.restartingKernelStatus', 'Restarting IPython Kernel');
    export const restartingKernelFailed = localize(
        'DataScience.restartingKernelFailed',
        'Kernel restart failed. Jupyter server is hung. Please reload VS code.'
    );
    export const interruptingKernelFailed = localize(
        'DataScience.interruptingKernelFailed',
        'Kernel interrupt failed. Jupyter server is hung. Please reload VS code.'
    );
    export const sessionStartFailedWithKernel = localize(
        'DataScience.sessionStartFailedWithKernel',
        "Failed to start a session for the Kernel '{0}'. \nView Jupyter [log](command:{1}) for further details."
    );
    export const executingCode = localize('DataScience.executingCode', 'Executing Cell');
    export const collapseAll = localize('DataScience.collapseAll', 'Collapse all cell inputs');
    export const expandAll = localize('DataScience.expandAll', 'Expand all cell inputs');
    export const collapseSingle = localize('DataScience.collapseSingle', 'Collapse');
    export const expandSingle = localize('DataScience.expandSingle', 'Expand');
    export const exportKey = localize('DataScience.export', 'Export as Jupyter notebook');
    export const restartServer = localize('DataScience.restartServer', 'Restart IPython Kernel');
    export const undo = localize('DataScience.undo', 'Undo');
    export const redo = localize('DataScience.redo', 'Redo');
    export const save = localize('DataScience.save', 'Save file');
    export const clearAll = localize('DataScience.clearAll', 'Remove all cells');
    export const reloadRequired = localize(
        'DataScience.reloadRequired',
        'Please reload the window for new settings to take effect.'
    );
    export const pythonVersionHeader = localize('DataScience.pythonVersionHeader', 'Python Version:');
    export const pythonRestartHeader = localize('DataScience.pythonRestartHeader', 'Restarted Kernel:');
    export const pythonNewHeader = localize('DataScience.pythonNewHeader', 'Started new kernel:');

    export const jupyterSelectURIPrompt = localize(
        'DataScience.jupyterSelectURIPrompt',
        'Enter the URI of the running Jupyter server'
    );
    export const jupyterSelectURIQuickPickTitle = localize(
        'DataScience.jupyterSelectURIQuickPickTitle',
        'Pick how to connect to Jupyter'
    );
    export const jupyterSelectURIQuickPickPlaceholder = localize(
        'DataScience.jupyterSelectURIQuickPickPlaceholder',
        'Choose an option'
    );
    export const jupyterSelectURILocalLabel = localize('DataScience.jupyterSelectURILocalLabel', 'Default');
    export const jupyterSelectURILocalDetail = localize(
        'DataScience.jupyterSelectURILocalDetail',
        'VS Code will automatically start a server for you on the localhost'
    );
    export const jupyterSelectURIMRUDetail = localize('DataScience.jupyterSelectURIMRUDetail', 'Last Connection: {0}');
    export const jupyterSelectURINewLabel = localize('DataScience.jupyterSelectURINewLabel', 'Existing');
    export const jupyterSelectURINewDetail = localize(
        'DataScience.jupyterSelectURINewDetail',
        'Specify the URI of an existing server'
    );
    export const jupyterSelectURIInvalidURI = localize(
        'DataScience.jupyterSelectURIInvalidURI',
        'Invalid URI specified'
    );
    export const jupyterSelectURIRunningDetailFormat = localize(
        'DataScience.jupyterSelectURIRunningDetailFormat',
        'Last activity {0}. {1} existing connections.'
    );
    export const jupyterSelectURINotRunningDetail = localize(
        'DataScience.jupyterSelectURINotRunningDetail',
        'Cannot connect at this time. Status unknown.'
    );
    export const jupyterSelectPasswordPrompt = localize(
        'DataScience.jupyterSelectPasswordPrompt',
        'Enter your notebook password'
    );
    export const jupyterNotebookFailure = localize(
        'DataScience.jupyterNotebookFailure',
        'Jupyter notebook failed to launch. \r\n{0}'
    );
    export const jupyterNotebookConnectFailed = localize(
        'DataScience.jupyterNotebookConnectFailed',
        'Failed to connect to Jupyter notebook. \r\n{0}\r\n{1}'
    );
    export const jupyterNotebookRemoteConnectFailed = localize(
        'DataScience.jupyterNotebookRemoteConnectFailed',
        'Failed to connect to remote Jupyter notebook.\r\nCheck that the Jupyter Server URI setting has a valid running server specified.\r\n{0}\r\n{1}'
    );
    export const jupyterNotebookRemoteConnectSelfCertsFailed = localize(
        'DataScience.jupyterNotebookRemoteConnectSelfCertsFailed',
        'Failed to connect to remote Jupyter notebook.\r\nSpecified server is using self signed certs. Enable Allow Unauthorized Remote Connection setting to connect anyways\r\n{0}\r\n{1}'
    );
    export const jupyterServerCrashed = localize(
        'DataScience.jupyterServerCrashed',
        'Jupyter server crashed. Unable to connect. \r\nError code from jupyter: {0}'
    );
    export const notebookVersionFormat = localize('DataScience.notebookVersionFormat', 'Jupyter Notebook Version: {0}');
    export const jupyterKernelSpecNotFound = localize(
        'DataScience.jupyterKernelSpecNotFound',
        'Cannot create a IPython kernel spec and none are available for use'
    );
    export const jupyterKernelSpecModuleNotFound = localize(
        'DataScience.jupyterKernelSpecModuleNotFound',
        "'Kernelspec' module not installed in the selected interpreter ({0}).\n Please re-install or update 'jupyter'."
    );
    export const interruptKernel = localize('DataScience.interruptKernel', 'Interrupt IPython Kernel');
    export const clearAllOutput = localize('DataScience.clearAllOutput', 'Clear All Output');
    export const interruptKernelStatus = localize('DataScience.interruptKernelStatus', 'Interrupting IPython Kernel');
    export const exportCancel = localize('DataScience.exportCancel', 'Cancel');
    export const restartKernelAfterInterruptMessage = localize(
        'DataScience.restartKernelAfterInterruptMessage',
        'Interrupting the kernel timed out. Do you want to restart the kernel instead? All variables will be lost.'
    );
    export const pythonInterruptFailedHeader = localize(
        'DataScience.pythonInterruptFailedHeader',
        'Keyboard interrupt crashed the kernel. Kernel restarted.'
    );
    export const sysInfoURILabel = localize('DataScience.sysInfoURILabel', 'Jupyter Server URI: ');
    export const executingCodeFailure = localize('DataScience.executingCodeFailure', 'Executing code failed : {0}');
    export const inputWatermark = localize('DataScience.inputWatermark', 'Type code here and press shift-enter to run');
    export const liveShareConnectFailure = localize(
        'DataScience.liveShareConnectFailure',
        'Cannot connect to host jupyter session. URI not found.'
    );
    export const liveShareCannotSpawnNotebooks = localize(
        'DataScience.liveShareCannotSpawnNotebooks',
        'Spawning jupyter notebooks is not supported over a live share connection'
    );
    export const liveShareCannotImportNotebooks = localize(
        'DataScience.liveShareCannotImportNotebooks',
        'Importing notebooks is not currently supported over a live share connection'
    );
    export const liveShareHostFormat = localize('DataScience.liveShareHostFormat', '{0} Jupyter Server');
    export const liveShareSyncFailure = localize(
        'DataScience.liveShareSyncFailure',
        'Synchronization failure during live share startup.'
    );
    export const liveShareServiceFailure = localize(
        'DataScience.liveShareServiceFailure',
        "Failure starting '{0}' service during live share connection."
    );
    export const documentMismatch = localize(
        'DataScience.documentMismatch',
        'Cannot run cells, duplicate documents for {0} found.'
    );
    export const jupyterGetVariablesBadResults = localize(
        'DataScience.jupyterGetVariablesBadResults',
        'Failed to fetch variable info from the Jupyter server.'
    );
    export const dataExplorerInvalidVariableFormat = localize(
        'DataScience.dataExplorerInvalidVariableFormat',
        "'{0}' is not an active variable."
    );
    export const pythonInteractiveCreateFailed = localize(
        'DataScience.pythonInteractiveCreateFailed',
        "Failure to create a 'Python Interactive' window. Try reinstalling the Python extension."
    );
    export const jupyterGetVariablesExecutionError = localize(
        'DataScience.jupyterGetVariablesExecutionError',
        'Failure during variable extraction: \r\n{0}'
    );
    export const loadingMessage = localize('DataScience.loadingMessage', 'loading ...');
    export const fetchingDataViewer = localize('DataScience.fetchingDataViewer', 'Fetching data ...');
    export const noRowsInDataViewer = localize('DataScience.noRowsInDataViewer', 'No rows match current filter');
    export const jupyterServer = localize('DataScience.jupyterServer', 'Jupyter Server');
    export const noKernel = localize('DataScience.noKernel', 'No Kernel');
    export const serverNotStarted = localize('DataScience.serverNotStarted', 'Not Started');
    export const selectKernel = localize('DataScience.selectKernel', 'Select a Kernel');
    export const selectDifferentKernel = localize('DataScience.selectDifferentKernel', 'Select a different Kernel');
    export const selectDifferentJupyterInterpreter = localize(
        'DataScience.selectDifferentJupyterInterpreter',
        'Select a different Interpreter'
    );
    export const localJupyterServer = localize('DataScience.localJupyterServer', 'local');
    export const pandasTooOldForViewingFormat = localize(
        'DataScience.pandasTooOldForViewingFormat',
        "Python package 'pandas' is version {0}. Version 0.20 or greater is required for viewing data."
    );
    export const pandasRequiredForViewing = localize(
        'DataScience.pandasRequiredForViewing',
        "Python package 'pandas' is required for viewing data."
    );
    export const valuesColumn = localize('DataScience.valuesColumn', 'values');
    export const liveShareInvalid = localize(
        'DataScience.liveShareInvalid',
        'One or more guests in the session do not have the Python Extension installed. Live share session cannot continue.'
    );
    export const tooManyColumnsMessage = localize(
        'DataScience.tooManyColumnsMessage',
        'Variables with over a 1000 columns may take a long time to display. Are you sure you wish to continue?'
    );
    export const tooManyColumnsYes = localize('DataScience.tooManyColumnsYes', 'Yes');
    export const tooManyColumnsNo = localize('DataScience.tooManyColumnsNo', 'No');
    export const tooManyColumnsDontAskAgain = localize('DataScience.tooManyColumnsDontAskAgain', "Don't Ask Again");
    export const filterRowsButton = localize('DataScience.filterRowsButton', 'Filter Rows');
    export const filterRowsTooltip = localize(
        'DataScience.filterRowsTooltip',
        'Allows filtering multiple rows. Use =, >, or < signs to filter numeric values.'
    );
    export const previewHeader = localize('DataScience.previewHeader', '--- Begin preview of {0} ---');
    export const previewFooter = localize('DataScience.previewFooter', '--- End preview of {0} ---');
    export const previewStatusMessage = localize('DataScience.previewStatusMessage', 'Generating preview of {0}');
    export const plotViewerTitle = localize('DataScience.plotViewerTitle', 'Plots');
    export const exportPlotTitle = localize('DataScience.exportPlotTitle', 'Save plot image');
    export const pdfFilter = localize('DataScience.pdfFilter', 'PDF');
    export const pngFilter = localize('DataScience.pngFilter', 'PNG');
    export const svgFilter = localize('DataScience.svgFilter', 'SVG');
    export const previousPlot = localize('DataScience.previousPlot', 'Previous');
    export const nextPlot = localize('DataScience.nextPlot', 'Next');
    export const panPlot = localize('DataScience.panPlot', 'Pan');
    export const zoomInPlot = localize('DataScience.zoomInPlot', 'Zoom in');
    export const zoomOutPlot = localize('DataScience.zoomOutPlot', 'Zoom out');
    export const exportPlot = localize('DataScience.exportPlot', 'Export to different formats');
    export const deletePlot = localize('DataScience.deletePlot', 'Remove');
    export const editSection = localize('DataScience.editSection', 'Input new cells here.');
    export const selectedImageListLabel = localize('DataScience.selectedImageListLabel', 'Selected Image');
    export const imageListLabel = localize('DataScience.imageListLabel', 'Image');
    export const exportImageFailed = localize('DataScience.exportImageFailed', 'Error exporting image: {0}');
    export const jupyterDataRateExceeded = localize(
        'DataScience.jupyterDataRateExceeded',
        'Cannot view variable because data rate exceeded. Please restart your server with a higher data rate limit. For example, --NotebookApp.iopub_data_rate_limit=10000000000.0'
    );
    export const addCellBelowCommandTitle = localize('DataScience.addCellBelowCommandTitle', 'Add cell');
    export const debugCellCommandTitle = localize('DataScience.debugCellCommandTitle', 'Debug cell');
    export const debugStepOverCommandTitle = localize('DataScience.debugStepOverCommandTitle', 'Step over');
    export const debugContinueCommandTitle = localize('DataScience.debugContinueCommandTitle', 'Continue');
    export const debugStopCommandTitle = localize('DataScience.debugStopCommandTitle', 'Stop');
    export const runCurrentCellAndAddBelow = localize(
        'DataScience.runCurrentCellAndAddBelow',
        'Run current and add cell below'
    );
    export const variableExplorerDisabledDuringDebugging = localize(
        'DataScience.variableExplorerDisabledDuringDebugging',
        "Please see the Debug Side Bar's VARIABLES section."
    );
    export const jupyterDebuggerNotInstalledError = localize(
        'DataScience.jupyterDebuggerNotInstalledError',
        'Pip module ptvsd is required for debugging cells. You will need to install it to debug cells.'
    );
    export const jupyterDebuggerPtvsdParseError = localize(
        'DataScience.jupyterDebuggerPtvsdParseError',
        'Unable to parse ptvsd output, please log an issue with https://github.com/microsoft/vscode-python'
    );
    export const jupyterDebuggerPortNotAvailableError = localize(
        'DataScience.jupyterDebuggerPortNotAvailableError',
        'Port {0} cannot be opened for debugging. Please specify a different port in the remoteDebuggerPort setting.'
    );
    export const jupyterDebuggerPortBlockedError = localize(
        'DataScience.jupyterDebuggerPortBlockedError',
        'Port {0} cannot be connected to for debugging. Please let port {0} through your firewall.'
    );
    export const jupyterDebuggerPortNotAvailableSearchError = localize(
        'DataScience.jupyterDebuggerPortNotAvailableSearchError',
        'Ports in the range {0}-{1} cannot be found for debugging. Please specify a port in the remoteDebuggerPort setting.'
    );
    export const jupyterDebuggerPortBlockedSearchError = localize(
        'DataScience.jupyterDebuggerPortBlockedSearchError',
        'A port cannot be connected to for debugging. Please let ports {0}-{1} through your firewall.'
    );
    export const jupyterDebuggerInstallPtvsdNew = localize(
        'DataScience.jupyterDebuggerInstallPtvsdNew',
        'Pip module ptvsd is required for debugging cells. Install ptvsd and continue to debug cell?'
    );
    export const jupyterDebuggerInstallPtvsdUpdate = localize(
        'DataScience.jupyterDebuggerInstallPtvsdUpdate',
        'The version of ptvsd installed does not support debugging cells. Update ptvsd to newest version and continue to debug cell?'
    );
    export const jupyterDebuggerInstallPtvsdYes = localize('DataScience.jupyterDebuggerInstallPtvsdYes', 'Yes');
    export const jupyterDebuggerInstallPtvsdNo = localize('DataScience.jupyterDebuggerInstallPtvsdNo', 'No');
    export const cellStopOnErrorFormatMessage = localize(
        'DataScience.cellStopOnErrorFormatMessage',
        '{0} cells were canceled due to an error in the previous cell.'
    );
    export const scrollToCellTitleFormatMessage = localize('DataScience.scrollToCellTitleFormatMessage', 'Go to [{0}]');
    export const instructionComments = localize(
        'DataScience.instructionComments',
        '# To add a new cell, type "{0}"\n# To add a new markdown cell, type "{0} [markdown]"\n'
    );
    export const invalidNotebookFileError = localize(
        'DataScience.invalidNotebookFileError',
        'Notebook is not in the correct format. Check the file for correct json.'
    );
    export const invalidNotebookFileErrorFormat = localize(
        'DataScience.invalidNotebookFileError',
        '{0} is not a valid notebook file. Check the file for correct json.'
    );
    export const nativeEditorTitle = localize('DataScience.nativeEditorTitle', 'Notebook Editor');
    export const untitledNotebookFileName = localize('DataScience.untitledNotebookFileName', 'Untitled');
    export const dirtyNotebookMessage1 = localize(
        'DataScience.dirtyNotebookMessage1',
        'Do you want to save the changes you made to {0}?'
    );
    export const dirtyNotebookMessage2 = localize(
        'DataScience.dirtyNotebookMessage2',
        "Your changes will be lost if you don't save them."
    );
    export const dirtyNotebookYes = localize('DataScience.dirtyNotebookYes', 'Save');
    export const dirtyNotebookNo = localize('DataScience.dirtyNotebookNo', "Don't Save");
    export const dirtyNotebookCancel = localize('DataScience.dirtyNotebookCancel', 'Cancel');
    export const dirtyNotebookDialogTitle = localize('DataScience.dirtyNotebookDialogTitle', 'Save');
    export const dirtyNotebookDialogFilter = localize('DataScience.dirtyNotebookDialogFilter', 'Jupyter Notebooks');
    export const remoteDebuggerNotSupported = localize(
        'DataScience.remoteDebuggerNotSupported',
        'Debugging while attached to a remote server is not currently supported.'
    );
    export const exportAsPythonFileTooltip = localize(
        'DataScience.exportAsPythonFileTooltip',
        'Convert and save to a python script'
    );
    export const exportAsPythonFileTitle = localize('DataScience.exportAsPythonFileTitle', 'Save As Python File');
    export const runCell = localize('DataScience.runCell', 'Run cell');
    export const deleteCell = localize('DataScience.deleteCell', 'Delete cell');
    export const moveCellUp = localize('DataScience.moveCellUp', 'Move cell up');
    export const moveCellDown = localize('DataScience.moveCellDown', 'Move cell down');
    export const moveSelectedCellUp = localize('DataScience.moveSelectedCellUp', 'Move selected cell up');
    export const moveSelectedCellDown = localize('DataScience.deleteCell', 'Move selected cell down');
    export const insertBelow = localize('DataScience.insertBelow', 'Insert cell below');
    export const insertAbove = localize('DataScience.insertAbove', 'Insert cell above');
    export const addCell = localize('DataScience.addCell', 'Add cell');
    export const runAll = localize('DataScience.runAll', 'Insert cell');
    export const convertingToPythonFile = localize(
        'DataScience.convertingToPythonFile',
        'Converting ipynb to python file'
    );
    export const noInterpreter = localize('DataScience.noInterpreter', 'No python selected');
    export const notebookNotFound = localize(
        'DataScience.notebookNotFound',
        'python -m jupyter notebook --version is not running'
    );
    export const findJupyterCommandProgress = localize(
        'DataScience.findJupyterCommandProgress',
        'Active interpreter does not support {0}. Searching for the best available interpreter.'
    );
    export const findJupyterCommandProgressCheckInterpreter = localize(
        'DataScience.findJupyterCommandProgressCheckInterpreter',
        'Checking {0}.'
    );
    export const findJupyterCommandProgressSearchCurrentPath = localize(
        'DataScience.findJupyterCommandProgressSearchCurrentPath',
        'Searching current path.'
    );
    export const gatheredScriptDescription = localize(
        'DataScience.gatheredScriptDescription',
        '# This file contains only the code required to produce the results of the gathered cell.\n'
    );
    export const gatheredNotebookDescriptionInMarkdown = localize(
        'DataScience.gatheredNotebookDescriptionInMarkdown',
        '# Gathered Notebook\nGenerated from ```{0}```\n\nThis notebook contains only the code and cells required to produce the same results as the gathered cell.\n\nPlease note that the python analysis is quite conservative, so if it is unsure whether a line of code is necessary for execution, it will err on the side of including it.'
    );
    export const savePngTitle = localize('DataScience.savePngTitle', 'Save Image');
    export const fallbackToUseActiveInterpeterAsKernel = localize(
        'DataScience.fallbackToUseActiveInterpeterAsKernel',
        "Couldn't find kernel '{0}' that the notebook was created with. Using the current interpreter."
    );
    export const fallBackToRegisterAndUseActiveInterpeterAsKernel = localize(
        'DataScience.fallBackToRegisterAndUseActiveInterpeterAsKernel',
        "Couldn't find kernel '{0}' that the notebook was created with. Registering a new kernel using the current interpreter."
    );
    export const fallBackToPromptToUseActiveInterpreterOrSelectAKernel = localize(
        'DataScience.fallBackToPromptToUseActiveInterpreterOrSelectAKernel',
        "Couldn't find kernel '{0}' that the notebook was created with."
    );
    export const startingJupyterLogMessage = localize(
        'DataScience.startingJupyterLogMessage',
        'Starting Jupyter from {0}'
    );
    export const jupyterStartTimedout = localize(
        'DataScience.jupyterStartTimedout',
        "Starting Jupyter has timedout. Please check the 'Jupyter' output panel for further details."
    );
    export const switchingKernelProgress = localize('DataScience.switchingKernelProgress', "Switching Kernel to '{0}'");
    export const waitingForJupyterSessionToBeIdle = localize(
        'DataScience.waitingForJupyterSessionToBeIdle',
        'Waiting for Jupyter Session to be idle'
    );
    export const gettingListOfKernelsForLocalConnection = localize(
        'DataScience.gettingListOfKernelsForLocalConnection',
        'Fetching Kernels'
    );
    export const gettingListOfKernelsForRemoteConnection = localize(
        'DataScience.gettingListOfKernelsForRemoteConnection',
        'Fetching Kernels'
    );
    export const gettingListOfKernelSpecs = localize('DataScience.gettingListOfKernelSpecs', 'Fetching Kernel specs');
    export const startingJupyterNotebook = localize('DataScience.startingJupyterNotebook', 'Starting Jupyter Notebook');
    export const registeringKernel = localize('DataScience.registeringKernel', 'Registering Kernel');
    export const trimmedOutput = localize(
        'DataScience.trimmedOutput',
        'Output was trimmed for performance reasons.\nTo see the full output set the setting "python.dataScience.textOutputLimit" to 0.'
    );
    export const jupyterCommandLineDefaultLabel = localize('DataScience.jupyterCommandLineDefaultLabel', 'Default');
    export const jupyterCommandLineDefaultDetail = localize(
        'DataScience.jupyterCommandLineDefaultDetail',
        'The Python extension will determine the appropriate command line for Jupyter'
    );
    export const jupyterCommandLineCustomLabel = localize('DataScience.jupyterCommandLineCustomLabel', 'Custom');
    export const jupyterCommandLineCustomDetail = localize(
        'DataScience.jupyterCommandLineCustomDetail',
        'Customize the command line passed to Jupyter on startup'
    );
    export const jupyterCommandLineReloadQuestion = localize(
        'DataScience.jupyterCommandLineReloadQuestion',
        'Please reload the window when changing the Jupyter command line.'
    );
    export const jupyterCommandLineReloadAnswer = localize('DataScience.jupyterCommandLineReloadAnswer', 'Reload');
    export const jupyterCommandLineQuickPickPlaceholder = localize(
        'DataScience.jupyterCommandLineQuickPickPlaceholder',
        'Choose an option'
    );
    export const jupyterCommandLineQuickPickTitle = localize(
        'DataScience.jupyterCommandLineQuickPickTitle',
        'Pick command line for Jupyter'
    );
    export const jupyterCommandLinePrompt = localize(
        'DataScience.jupyterCommandLinePrompt',
        'Enter your custom command line for Jupyter'
    );
}

export namespace DebugConfigStrings {
    export const selectConfiguration = {
        title: localize('debug.selectConfigurationTitle'),
        placeholder: localize('debug.selectConfigurationPlaceholder')
    };
    export const launchJsonCompletions = {
        label: localize('debug.launchJsonConfigurationsCompletionLabel'),
        description: localize('debug.launchJsonConfigurationsCompletionDescription')
    };

    export namespace file {
        export const snippet = {
            name: localize('python.snippet.launch.standard.label')
        };
        // tslint:disable-next-line:no-shadowed-variable
        export const selectConfiguration = {
            label: localize('debug.debugFileConfigurationLabel'),
            description: localize('debug.debugFileConfigurationDescription')
        };
    }
    export namespace module {
        export const snippet = {
            name: localize('python.snippet.launch.module.label'),
            default: localize('python.snippet.launch.module.default')
        };
        // tslint:disable-next-line:no-shadowed-variable
        export const selectConfiguration = {
            label: localize('debug.debugModuleConfigurationLabel'),
            description: localize('debug.debugModuleConfigurationDescription')
        };
        export const enterModule = {
            title: localize('debug.moduleEnterModuleTitle'),
            prompt: localize('debug.moduleEnterModulePrompt'),
            default: localize('debug.moduleEnterModuleDefault'),
            invalid: localize('debug.moduleEnterModuleInvalidNameError')
        };
    }
    export namespace attach {
        export const snippet = {
            name: localize('python.snippet.launch.attach.label')
        };
        // tslint:disable-next-line:no-shadowed-variable
        export const selectConfiguration = {
            label: localize('debug.remoteAttachConfigurationLabel'),
            description: localize('debug.remoteAttachConfigurationDescription')
        };
        export const enterRemoteHost = {
            title: localize('debug.attachRemoteHostTitle'),
            prompt: localize('debug.attachRemoteHostPrompt'),
            invalid: localize('debug.attachRemoteHostValidationError')
        };
        export const enterRemotePort = {
            title: localize('debug.attachRemotePortTitle'),
            prompt: localize('debug.attachRemotePortPrompt'),
            invalid: localize('debug.attachRemotePortValidationError')
        };
    }
    export namespace attachPid {
        export const snippet = {
            name: localize('python.snippet.launch.attachpid.label')
        };
        // tslint:disable-next-line:no-shadowed-variable
        export const selectConfiguration = {
            label: localize('debug.attachPidConfigurationLabel'),
            description: localize('debug.attachPidConfigurationDescription')
        };
    }
    export namespace django {
        export const snippet = {
            name: localize('python.snippet.launch.django.label')
        };
        // tslint:disable-next-line:no-shadowed-variable
        export const selectConfiguration = {
            label: localize('debug.debugDjangoConfigurationLabel'),
            description: localize('debug.debugDjangoConfigurationDescription')
        };
        export const enterManagePyPath = {
            title: localize('debug.djangoEnterManagePyPathTitle'),
            prompt: localize('debug.djangoEnterManagePyPathPrompt'),
            invalid: localize('debug.djangoEnterManagePyPathInvalidFilePathError')
        };
    }
    export namespace flask {
        export const snippet = {
            name: localize('python.snippet.launch.flask.label')
        };
        // tslint:disable-next-line:no-shadowed-variable
        export const selectConfiguration = {
            label: localize('debug.debugFlaskConfigurationLabel'),
            description: localize('debug.debugFlaskConfigurationDescription')
        };
        export const enterAppPathOrNamePath = {
            title: localize('debug.flaskEnterAppPathOrNamePathTitle'),
            prompt: localize('debug.flaskEnterAppPathOrNamePathPrompt'),
            invalid: localize('debug.flaskEnterAppPathOrNamePathInvalidNameError')
        };
    }
    export namespace pyramid {
        export const snippet = {
            name: localize('python.snippet.launch.pyramid.label')
        };
        // tslint:disable-next-line:no-shadowed-variable
        export const selectConfiguration = {
            label: localize('debug.debugPyramidConfigurationLabel'),
            description: localize('debug.debugPyramidConfigurationDescription')
        };
        export const enterDevelopmentIniPath = {
            title: localize('debug.pyramidEnterDevelopmentIniPathTitle'),
            prompt: localize('debug.pyramidEnterDevelopmentIniPathPrompt'),
            invalid: localize('debug.pyramidEnterDevelopmentIniPathInvalidFilePathError')
        };
    }
}

export namespace Testing {
    export const testErrorDiagnosticMessage = localize('Testing.testErrorDiagnosticMessage', 'Error');
    export const testFailDiagnosticMessage = localize('Testing.testFailDiagnosticMessage', 'Fail');
    export const testSkippedDiagnosticMessage = localize('Testing.testSkippedDiagnosticMessage', 'Skipped');
    export const configureTests = localize('Testing.configureTests', 'Configure Test Framework');
    export const disableTests = localize('Testing.disableTests', 'Disable Tests');
}

// Skip using vscode-nls and instead just compute our strings based on key values. Key values
// can be loaded out of the nls.<locale>.json files
let loadedCollection: Record<string, string> | undefined;
let defaultCollection: Record<string, string> | undefined;
let askedForCollection: Record<string, string> = {};
let loadedLocale: string;

// This is exported only for testing purposes.
export function _resetCollections() {
    loadedLocale = '';
    loadedCollection = undefined;
    askedForCollection = {};
}

// This is exported only for testing purposes.
export function _getAskedForCollection() {
    return askedForCollection;
}

// Return the effective set of all localization strings, by key.
//
// This should not be used for direct lookup.
export function getCollectionJSON(): string {
    // Load the current collection
    if (!loadedCollection || parseLocale() !== loadedLocale) {
        load();
    }

    // Combine the default and loaded collections
    return JSON.stringify({ ...defaultCollection, ...loadedCollection });
}

// tslint:disable-next-line:no-suspicious-comment
export function localize(key: string, defValue?: string) {
    // Return a pointer to function so that we refetch it on each call.
    return () => {
        return getString(key, defValue);
    };
}

function parseLocale(): string {
    // Attempt to load from the vscode locale. If not there, use english
    const vscodeConfigString = process.env.VSCODE_NLS_CONFIG;
    return vscodeConfigString ? JSON.parse(vscodeConfigString).locale : 'en-us';
}

function getString(key: string, defValue?: string) {
    // Load the current collection
    if (!loadedCollection || parseLocale() !== loadedLocale) {
        load();
    }

    // The default collection (package.nls.json) is the fallback.
    // Note that we are guaranteed the following (during shipping)
    //  1. defaultCollection was initialized by the load() call above
    //  2. defaultCollection has the key (see the "keys exist" test)
    let collection = defaultCollection!;

    // Use the current locale if the key is defined there.
    if (loadedCollection && loadedCollection.hasOwnProperty(key)) {
        collection = loadedCollection;
    }
    let result = collection[key];
    if (!result && defValue) {
        // This can happen during development if you haven't fixed up the nls file yet or
        // if for some reason somebody broke the functional test.
        result = defValue;
    }
    askedForCollection[key] = result;

    return result;
}

function load() {
    const fs = new FileSystem();

    // Figure out our current locale.
    loadedLocale = parseLocale();

    // Find the nls file that matches (if there is one)
    const nlsFile = path.join(EXTENSION_ROOT_DIR, `package.nls.${loadedLocale}.json`);
    if (fs.fileExistsSync(nlsFile)) {
        const contents = fs.readFileSync(nlsFile);
        loadedCollection = JSON.parse(contents);
    } else {
        // If there isn't one, at least remember that we looked so we don't try to load a second time
        loadedCollection = {};
    }

    // Get the default collection if necessary. Strings may be in the default or the locale json
    if (!defaultCollection) {
        const defaultNlsFile = path.join(EXTENSION_ROOT_DIR, 'package.nls.json');
        if (fs.fileExistsSync(defaultNlsFile)) {
            const contents = fs.readFileSync(defaultNlsFile);
            defaultCollection = JSON.parse(contents);
        } else {
            defaultCollection = {};
        }
    }
}

// Default to loading the current locale
load();<|MERGE_RESOLUTION|>--- conflicted
+++ resolved
@@ -292,8 +292,6 @@
         'DataScience.librariesRequiredToLaunchJupyterNotInstalled',
         'Data Science libraries {0} are not installed.'
     );
-<<<<<<< HEAD
-=======
     export const libraryRequiredToLaunchJupyterNotInstalledInterpreter = localize(
         'DataScience.libraryRequiredToLaunchJupyterNotInstalledInterpreter',
         'Data Science library {1} is not installed in interpreter {0}.'
@@ -302,7 +300,6 @@
         'DataScience.librariesRequiredToLaunchJupyterNotInstalledInterpreter',
         'Data Science libraries {1} are not installed in interpreter {0}.'
     );
->>>>>>> bd9615ac
     export const selectJupyterInterpreter = localize(
         'DataScience.selectJupyterInterpreter',
         'Select an Interpreter to start Jupyter'
