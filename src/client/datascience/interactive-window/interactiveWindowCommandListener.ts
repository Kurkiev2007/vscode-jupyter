--- conflicted
+++ resolved
@@ -1,508 +1,500 @@
-// Copyright (c) Microsoft Corporation. All rights reserved.
-// Licensed under the MIT License.
-'use strict';
-import '../../common/extensions';
-
-import { inject, injectable } from 'inversify';
-import * as uuid from 'uuid/v4';
-import { Position, Range, TextDocument, Uri, ViewColumn } from 'vscode';
-import { CancellationToken, CancellationTokenSource } from 'vscode-jsonrpc';
-
-import { IApplicationShell, ICommandManager, IDocumentManager } from '../../common/application/types';
-import { CancellationError } from '../../common/cancellation';
-import { PYTHON_LANGUAGE } from '../../common/constants';
-import { traceError, traceInfo } from '../../common/logger';
-import { IFileSystem } from '../../common/platform/types';
-import { IConfigurationService, IDisposableRegistry } from '../../common/types';
-import * as localize from '../../common/utils/localize';
-import { captureTelemetry } from '../../telemetry';
-import { CommandSource } from '../../testing/common/constants';
-import { generateCellRangesFromDocument, generateCellsFromDocument } from '../cellFactory';
-import { Commands, Identifiers, Telemetry } from '../constants';
-import { JupyterInstallError } from '../jupyter/jupyterInstallError';
-import {
-    IDataScienceCommandListener,
-    IDataScienceErrorHandler,
-    IInteractiveBase,
-    IInteractiveWindowProvider,
-    IJupyterExecution,
-    INotebookEditorProvider,
-    INotebookExporter,
-    INotebookImporter,
-    INotebookServer,
-    IStatusProvider
-} from '../types';
-
-@injectable()
-export class InteractiveWindowCommandListener implements IDataScienceCommandListener {
-    constructor(
-        @inject(IDisposableRegistry) private disposableRegistry: IDisposableRegistry,
-        @inject(IInteractiveWindowProvider) private interactiveWindowProvider: IInteractiveWindowProvider,
-        @inject(INotebookExporter) private jupyterExporter: INotebookExporter,
-        @inject(IJupyterExecution) private jupyterExecution: IJupyterExecution,
-        @inject(IDocumentManager) private documentManager: IDocumentManager,
-        @inject(IApplicationShell) private applicationShell: IApplicationShell,
-        @inject(IFileSystem) private fileSystem: IFileSystem,
-        @inject(IConfigurationService) private configuration: IConfigurationService,
-        @inject(IStatusProvider) private statusProvider: IStatusProvider,
-        @inject(INotebookImporter) private jupyterImporter: INotebookImporter,
-        @inject(IDataScienceErrorHandler) private dataScienceErrorHandler: IDataScienceErrorHandler,
-        @inject(INotebookEditorProvider) protected ipynbProvider: INotebookEditorProvider
-    ) {}
-
-    public register(commandManager: ICommandManager): void {
-        let disposable = commandManager.registerCommand(Commands.ShowHistoryPane, () => this.showInteractiveWindow());
-        this.disposableRegistry.push(disposable);
-        disposable = commandManager.registerCommand(
-            Commands.ImportNotebook,
-            (file?: Uri, _cmdSource: CommandSource = CommandSource.commandPalette) => {
-                return this.listenForErrors(() => {
-                    if (file && file.fsPath) {
-                        return this.importNotebookOnFile(file.fsPath);
-                    } else {
-                        return this.importNotebook();
-                    }
-                });
-            }
-        );
-        this.disposableRegistry.push(disposable);
-        disposable = commandManager.registerCommand(
-            Commands.ImportNotebookFile,
-            (file?: Uri, _cmdSource: CommandSource = CommandSource.commandPalette) => {
-                return this.listenForErrors(() => {
-                    if (file && file.fsPath) {
-                        return this.importNotebookOnFile(file.fsPath);
-                    } else {
-                        return this.importNotebook();
-                    }
-                });
-            }
-        );
-        this.disposableRegistry.push(disposable);
-        disposable = commandManager.registerCommand(
-            Commands.ExportFileAsNotebook,
-            (file?: Uri, _cmdSource: CommandSource = CommandSource.commandPalette) => {
-                return this.listenForErrors(() => {
-                    if (file && file.fsPath) {
-                        return this.exportFile(file.fsPath);
-                    } else {
-                        const activeEditor = this.documentManager.activeTextEditor;
-                        if (activeEditor && activeEditor.document.languageId === PYTHON_LANGUAGE) {
-                            return this.exportFile(activeEditor.document.fileName);
-                        }
-                    }
-
-                    return Promise.resolve();
-                });
-            }
-        );
-        this.disposableRegistry.push(disposable);
-        disposable = commandManager.registerCommand(
-            Commands.ExportFileAndOutputAsNotebook,
-            (file: Uri, _cmdSource: CommandSource = CommandSource.commandPalette) => {
-                return this.listenForErrors(() => {
-                    if (file && file.fsPath) {
-                        return this.exportFileAndOutput(file.fsPath);
-                    } else {
-                        const activeEditor = this.documentManager.activeTextEditor;
-                        if (activeEditor && activeEditor.document.languageId === PYTHON_LANGUAGE) {
-                            return this.exportFileAndOutput(activeEditor.document.fileName);
-                        }
-                    }
-                    return Promise.resolve();
-                });
-            }
-        );
-        this.disposableRegistry.push(disposable);
-        this.disposableRegistry.push(commandManager.registerCommand(Commands.UndoCells, () => this.undoCells()));
-        this.disposableRegistry.push(commandManager.registerCommand(Commands.RedoCells, () => this.redoCells()));
-        this.disposableRegistry.push(
-            commandManager.registerCommand(Commands.RemoveAllCells, () => this.removeAllCells())
-        );
-        this.disposableRegistry.push(
-            commandManager.registerCommand(Commands.InterruptKernel, () => this.interruptKernel())
-        );
-        this.disposableRegistry.push(
-            commandManager.registerCommand(Commands.RestartKernel, () => this.restartKernel())
-        );
-        this.disposableRegistry.push(
-            commandManager.registerCommand(Commands.ExpandAllCells, () => this.expandAllCells())
-        );
-        this.disposableRegistry.push(
-            commandManager.registerCommand(Commands.CollapseAllCells, () => this.collapseAllCells())
-        );
-        this.disposableRegistry.push(
-            commandManager.registerCommand(Commands.ExportOutputAsNotebook, () => this.exportCells())
-        );
-        this.disposableRegistry.push(
-            commandManager.registerCommand(Commands.ScrollToCell, (_file: string, id: string) => this.scrollToCell(id))
-        );
-    }
-
-    // tslint:disable:no-any
-    private async listenForErrors(promise: () => Promise<any>): Promise<any> {
-        let result: any;
-        try {
-            result = await promise();
-            return result;
-        } catch (err) {
-            if (!(err instanceof CancellationError)) {
-                if (err.message) {
-                    traceError(err.message);
-                    this.applicationShell.showErrorMessage(err.message);
-                } else {
-                    traceError(err.toString());
-                    this.applicationShell.showErrorMessage(err.toString());
-                }
-            } else {
-                traceInfo('Canceled');
-            }
-        }
-        return result;
-    }
-
-    private showInformationMessage(message: string, question?: string): Thenable<string | undefined> {
-        if (question) {
-            return this.applicationShell.showInformationMessage(message, question);
-        } else {
-            return this.applicationShell.showInformationMessage(message);
-        }
-    }
-
-    @captureTelemetry(Telemetry.ExportPythonFile, undefined, false)
-    private async exportFile(file: string): Promise<void> {
-        if (file && file.length > 0) {
-            // If the current file is the active editor, then generate cells from the document.
-            const activeEditor = this.documentManager.activeTextEditor;
-            if (activeEditor && this.fileSystem.arePathsSame(activeEditor.document.fileName, file)) {
-                const cells = generateCellsFromDocument(
-                    activeEditor.document,
-<<<<<<< HEAD
-                    this.configuration.getSettings().datascience
-=======
-                    this.configuration.getSettings(activeEditor.document.uri).datascience
->>>>>>> bd9615ac
-                );
-                if (cells) {
-                    const filtersKey = localize.DataScience.exportDialogFilter();
-                    const filtersObject: { [name: string]: string[] } = {};
-                    filtersObject[filtersKey] = ['ipynb'];
-
-                    // Bring up the save file dialog box
-                    const uri = await this.applicationShell.showSaveDialog({
-                        saveLabel: localize.DataScience.exportDialogTitle(),
-                        filters: filtersObject
-                    });
-                    await this.waitForStatus(
-                        async () => {
-                            if (uri) {
-                                let directoryChange;
-                                const settings = this.configuration.getSettings(activeEditor.document.uri);
-                                if (settings.datascience.changeDirOnImportExport) {
-                                    directoryChange = uri.fsPath;
-                                }
-
-                                const notebook = await this.jupyterExporter.translateToNotebook(cells, directoryChange);
-                                await this.fileSystem.writeFile(uri.fsPath, JSON.stringify(notebook));
-                            }
-                        },
-                        localize.DataScience.exportingFormat(),
-                        file
-                    );
-                    // When all done, show a notice that it completed.
-                    if (uri && uri.fsPath) {
-                        const openQuestion1 = localize.DataScience.exportOpenQuestion1();
-                        const openQuestion2 = (await this.jupyterExecution.isSpawnSupported())
-                            ? localize.DataScience.exportOpenQuestion()
-                            : undefined;
-                        const questions = [openQuestion1, ...(openQuestion2 ? [openQuestion2] : [])];
-                        const selection = await this.applicationShell.showInformationMessage(
-                            localize.DataScience.exportDialogComplete().format(uri.fsPath),
-                            ...questions
-                        );
-                        if (selection === openQuestion1) {
-                            await this.ipynbProvider.open(uri);
-                        }
-                        if (selection === openQuestion2) {
-                            // If the user wants to, open the notebook they just generated.
-                            this.jupyterExecution.spawnNotebook(uri.fsPath).ignoreErrors();
-                        }
-                    }
-                }
-            }
-        }
-    }
-
-    @captureTelemetry(Telemetry.ExportPythonFileAndOutput, undefined, false)
-    private async exportFileAndOutput(file: string): Promise<Uri | undefined> {
-        if (file && file.length > 0 && (await this.jupyterExecution.isNotebookSupported())) {
-            // If the current file is the active editor, then generate cells from the document.
-            const activeEditor = this.documentManager.activeTextEditor;
-            if (
-                activeEditor &&
-                activeEditor.document &&
-                this.fileSystem.arePathsSame(activeEditor.document.fileName, file)
-            ) {
-                const ranges = generateCellRangesFromDocument(activeEditor.document);
-                if (ranges.length > 0) {
-                    // Ask user for path
-                    const output = await this.showExportDialog();
-
-                    // If that worked, we need to start a jupyter server to get our output values.
-                    // In the future we could potentially only update changed cells.
-                    if (output) {
-                        // Create a cancellation source so we can cancel starting the jupyter server if necessary
-                        const cancelSource = new CancellationTokenSource();
-
-                        // Then wait with status that lets the user cancel
-                        await this.waitForStatus(
-                            () => {
-                                try {
-                                    return this.exportCellsWithOutput(
-                                        ranges,
-                                        activeEditor.document,
-                                        output,
-                                        cancelSource.token
-                                    );
-                                } catch (err) {
-                                    if (!(err instanceof CancellationError)) {
-                                        this.showInformationMessage(
-                                            localize.DataScience.exportDialogFailed().format(err)
-                                        );
-                                    }
-                                }
-                                return Promise.resolve();
-                            },
-                            localize.DataScience.exportingFormat(),
-                            file,
-                            () => {
-                                cancelSource.cancel();
-                            }
-                        );
-
-                        // When all done, show a notice that it completed.
-                        const openQuestion1 = localize.DataScience.exportOpenQuestion1();
-                        const openQuestion2 = (await this.jupyterExecution.isSpawnSupported())
-                            ? localize.DataScience.exportOpenQuestion()
-                            : undefined;
-                        const questions = [openQuestion1, ...(openQuestion2 ? [openQuestion2] : [])];
-                        const selection = await this.applicationShell.showInformationMessage(
-                            localize.DataScience.exportDialogComplete().format(output),
-                            ...questions
-                        );
-                        if (selection === openQuestion1) {
-                            await this.ipynbProvider.open(Uri.file(output));
-                        }
-                        if (selection === openQuestion2) {
-                            // If the user wants to, open the notebook they just generated.
-                            this.jupyterExecution.spawnNotebook(output).ignoreErrors();
-                        }
-
-                        return Uri.file(output);
-                    }
-                }
-            }
-        } else {
-            await this.dataScienceErrorHandler.handleError(
-                new JupyterInstallError(
-                    localize.DataScience.jupyterNotSupported().format(await this.jupyterExecution.getNotebookError()),
-                    localize.DataScience.pythonInteractiveHelpLink()
-                )
-            );
-        }
-    }
-
-    private async exportCellsWithOutput(
-        ranges: { range: Range; title: string }[],
-        document: TextDocument,
-        file: string,
-        cancelToken: CancellationToken
-    ): Promise<void> {
-        let server: INotebookServer | undefined;
-        try {
-            const settings = this.configuration.getSettings(document.uri);
-            const useDefaultConfig: boolean | undefined = settings.datascience.useDefaultConfigForJupyter;
-
-            // Try starting a server. Purpose should be unique so we
-            // create a brand new one.
-            server = await this.jupyterExecution.connectToNotebookServer(
-                { useDefaultConfig, purpose: uuid() },
-                cancelToken
-            );
-            const notebook = server
-<<<<<<< HEAD
-                ? await server.createNotebook(Uri.parse(Identifiers.InteractiveWindowIdentity))
-=======
-                ? await server.createNotebook(undefined, Uri.parse(Identifiers.InteractiveWindowIdentity))
->>>>>>> bd9615ac
-                : undefined;
-
-            // If that works, then execute all of the cells.
-            const cells = Array.prototype.concat(
-                ...(await Promise.all(
-                    ranges.map(r => {
-                        const code = document.getText(r.range);
-                        return notebook
-                            ? notebook.execute(code, document.fileName, r.range.start.line, uuid(), cancelToken)
-                            : [];
-                    })
-                ))
-            );
-
-            // Then save them to the file
-            let directoryChange;
-            if (settings.datascience.changeDirOnImportExport) {
-                directoryChange = file;
-            }
-
-            const notebookJson = await this.jupyterExporter.translateToNotebook(cells, directoryChange);
-            await this.fileSystem.writeFile(file, JSON.stringify(notebookJson));
-        } finally {
-            if (server) {
-                await server.dispose();
-            }
-        }
-    }
-
-    private async showExportDialog(): Promise<string | undefined> {
-        const filtersKey = localize.DataScience.exportDialogFilter();
-        const filtersObject: { [name: string]: string[] } = {};
-        filtersObject[filtersKey] = ['ipynb'];
-
-        // Bring up the save file dialog box
-        const uri = await this.applicationShell.showSaveDialog({
-            saveLabel: localize.DataScience.exportDialogTitle(),
-            filters: filtersObject
-        });
-
-        return uri ? uri.fsPath : undefined;
-    }
-
-    private undoCells() {
-        const interactiveWindow = this.interactiveWindowProvider.getActive();
-        if (interactiveWindow) {
-            interactiveWindow.undoCells();
-        }
-    }
-
-    private redoCells() {
-        const interactiveWindow = this.interactiveWindowProvider.getActive();
-        if (interactiveWindow) {
-            interactiveWindow.redoCells();
-        }
-    }
-
-    private removeAllCells() {
-        const interactiveWindow = this.interactiveWindowProvider.getActive();
-        if (interactiveWindow) {
-            interactiveWindow.removeAllCells();
-        }
-    }
-
-    private interruptKernel() {
-        const interactiveWindow = this.interactiveWindowProvider.getActive();
-        if (interactiveWindow) {
-            interactiveWindow.interruptKernel().ignoreErrors();
-        }
-    }
-
-    private restartKernel() {
-        const interactiveWindow = this.interactiveWindowProvider.getActive();
-        if (interactiveWindow) {
-            interactiveWindow.restartKernel().ignoreErrors();
-        }
-    }
-
-    private expandAllCells() {
-        const interactiveWindow = this.interactiveWindowProvider.getActive();
-        if (interactiveWindow) {
-            interactiveWindow.expandAllCells();
-        }
-    }
-
-    private collapseAllCells() {
-        const interactiveWindow = this.interactiveWindowProvider.getActive();
-        if (interactiveWindow) {
-            interactiveWindow.collapseAllCells();
-        }
-    }
-
-    private exportCells() {
-        const interactiveWindow = this.interactiveWindowProvider.getActive();
-        if (interactiveWindow) {
-            interactiveWindow.exportCells();
-        }
-    }
-
-    @captureTelemetry(Telemetry.ShowHistoryPane, undefined, false)
-    private async showInteractiveWindow(): Promise<void> {
-        const active = await this.interactiveWindowProvider.getOrCreateActive();
-        return active.show();
-    }
-
-    private waitForStatus<T>(
-        promise: () => Promise<T>,
-        format: string,
-        file?: string,
-        canceled?: () => void,
-        interactiveWindow?: IInteractiveBase
-    ): Promise<T> {
-        const message = file ? format.format(file) : format;
-        return this.statusProvider.waitWithStatus(promise, message, true, undefined, canceled, interactiveWindow);
-    }
-
-    @captureTelemetry(Telemetry.ImportNotebook, { scope: 'command' }, false)
-    private async importNotebook(): Promise<void> {
-        const filtersKey = localize.DataScience.importDialogFilter();
-        const filtersObject: { [name: string]: string[] } = {};
-        filtersObject[filtersKey] = ['ipynb'];
-
-        const uris = await this.applicationShell.showOpenDialog({
-            openLabel: localize.DataScience.importDialogTitle(),
-            filters: filtersObject
-        });
-
-        if (uris && uris.length > 0) {
-            // Don't call the other overload as we'll end up with double telemetry.
-            await this.waitForStatus(
-                async () => {
-                    const contents = await this.jupyterImporter.importFromFile(uris[0].fsPath);
-                    await this.viewDocument(contents);
-                },
-                localize.DataScience.importingFormat(),
-                uris[0].fsPath
-            );
-        }
-    }
-
-    @captureTelemetry(Telemetry.ImportNotebook, { scope: 'file' }, false)
-    private async importNotebookOnFile(file: string): Promise<void> {
-        if (file && file.length > 0) {
-            await this.waitForStatus(
-                async () => {
-                    const contents = await this.jupyterImporter.importFromFile(file);
-                    await this.viewDocument(contents);
-                },
-                localize.DataScience.importingFormat(),
-                file
-            );
-        }
-    }
-
-    private viewDocument = async (contents: string): Promise<void> => {
-        const doc = await this.documentManager.openTextDocument({ language: 'python', content: contents });
-        const editor = await this.documentManager.showTextDocument(doc, ViewColumn.One);
-
-        // Edit the document so that it is dirty (add a space at the end)
-        editor.edit(editBuilder => {
-            editBuilder.insert(new Position(editor.document.lineCount, 0), '\n');
-        });
-    };
-
-    private async scrollToCell(id: string): Promise<void> {
-        if (id) {
-            const interactiveWindow = await this.interactiveWindowProvider.getOrCreateActive();
-            interactiveWindow.scrollToCell(id);
-        }
-    }
-}
+// Copyright (c) Microsoft Corporation. All rights reserved.
+// Licensed under the MIT License.
+'use strict';
+import '../../common/extensions';
+
+import { inject, injectable } from 'inversify';
+import * as uuid from 'uuid/v4';
+import { Position, Range, TextDocument, Uri, ViewColumn } from 'vscode';
+import { CancellationToken, CancellationTokenSource } from 'vscode-jsonrpc';
+
+import { IApplicationShell, ICommandManager, IDocumentManager } from '../../common/application/types';
+import { CancellationError } from '../../common/cancellation';
+import { PYTHON_LANGUAGE } from '../../common/constants';
+import { traceError, traceInfo } from '../../common/logger';
+import { IFileSystem } from '../../common/platform/types';
+import { IConfigurationService, IDisposableRegistry } from '../../common/types';
+import * as localize from '../../common/utils/localize';
+import { captureTelemetry } from '../../telemetry';
+import { CommandSource } from '../../testing/common/constants';
+import { generateCellRangesFromDocument, generateCellsFromDocument } from '../cellFactory';
+import { Commands, Identifiers, Telemetry } from '../constants';
+import { JupyterInstallError } from '../jupyter/jupyterInstallError';
+import {
+    IDataScienceCommandListener,
+    IDataScienceErrorHandler,
+    IInteractiveBase,
+    IInteractiveWindowProvider,
+    IJupyterExecution,
+    INotebookEditorProvider,
+    INotebookExporter,
+    INotebookImporter,
+    INotebookServer,
+    IStatusProvider
+} from '../types';
+
+@injectable()
+export class InteractiveWindowCommandListener implements IDataScienceCommandListener {
+    constructor(
+        @inject(IDisposableRegistry) private disposableRegistry: IDisposableRegistry,
+        @inject(IInteractiveWindowProvider) private interactiveWindowProvider: IInteractiveWindowProvider,
+        @inject(INotebookExporter) private jupyterExporter: INotebookExporter,
+        @inject(IJupyterExecution) private jupyterExecution: IJupyterExecution,
+        @inject(IDocumentManager) private documentManager: IDocumentManager,
+        @inject(IApplicationShell) private applicationShell: IApplicationShell,
+        @inject(IFileSystem) private fileSystem: IFileSystem,
+        @inject(IConfigurationService) private configuration: IConfigurationService,
+        @inject(IStatusProvider) private statusProvider: IStatusProvider,
+        @inject(INotebookImporter) private jupyterImporter: INotebookImporter,
+        @inject(IDataScienceErrorHandler) private dataScienceErrorHandler: IDataScienceErrorHandler,
+        @inject(INotebookEditorProvider) protected ipynbProvider: INotebookEditorProvider
+    ) {}
+
+    public register(commandManager: ICommandManager): void {
+        let disposable = commandManager.registerCommand(Commands.ShowHistoryPane, () => this.showInteractiveWindow());
+        this.disposableRegistry.push(disposable);
+        disposable = commandManager.registerCommand(
+            Commands.ImportNotebook,
+            (file?: Uri, _cmdSource: CommandSource = CommandSource.commandPalette) => {
+                return this.listenForErrors(() => {
+                    if (file && file.fsPath) {
+                        return this.importNotebookOnFile(file.fsPath);
+                    } else {
+                        return this.importNotebook();
+                    }
+                });
+            }
+        );
+        this.disposableRegistry.push(disposable);
+        disposable = commandManager.registerCommand(
+            Commands.ImportNotebookFile,
+            (file?: Uri, _cmdSource: CommandSource = CommandSource.commandPalette) => {
+                return this.listenForErrors(() => {
+                    if (file && file.fsPath) {
+                        return this.importNotebookOnFile(file.fsPath);
+                    } else {
+                        return this.importNotebook();
+                    }
+                });
+            }
+        );
+        this.disposableRegistry.push(disposable);
+        disposable = commandManager.registerCommand(
+            Commands.ExportFileAsNotebook,
+            (file?: Uri, _cmdSource: CommandSource = CommandSource.commandPalette) => {
+                return this.listenForErrors(() => {
+                    if (file && file.fsPath) {
+                        return this.exportFile(file.fsPath);
+                    } else {
+                        const activeEditor = this.documentManager.activeTextEditor;
+                        if (activeEditor && activeEditor.document.languageId === PYTHON_LANGUAGE) {
+                            return this.exportFile(activeEditor.document.fileName);
+                        }
+                    }
+
+                    return Promise.resolve();
+                });
+            }
+        );
+        this.disposableRegistry.push(disposable);
+        disposable = commandManager.registerCommand(
+            Commands.ExportFileAndOutputAsNotebook,
+            (file: Uri, _cmdSource: CommandSource = CommandSource.commandPalette) => {
+                return this.listenForErrors(() => {
+                    if (file && file.fsPath) {
+                        return this.exportFileAndOutput(file.fsPath);
+                    } else {
+                        const activeEditor = this.documentManager.activeTextEditor;
+                        if (activeEditor && activeEditor.document.languageId === PYTHON_LANGUAGE) {
+                            return this.exportFileAndOutput(activeEditor.document.fileName);
+                        }
+                    }
+                    return Promise.resolve();
+                });
+            }
+        );
+        this.disposableRegistry.push(disposable);
+        this.disposableRegistry.push(commandManager.registerCommand(Commands.UndoCells, () => this.undoCells()));
+        this.disposableRegistry.push(commandManager.registerCommand(Commands.RedoCells, () => this.redoCells()));
+        this.disposableRegistry.push(
+            commandManager.registerCommand(Commands.RemoveAllCells, () => this.removeAllCells())
+        );
+        this.disposableRegistry.push(
+            commandManager.registerCommand(Commands.InterruptKernel, () => this.interruptKernel())
+        );
+        this.disposableRegistry.push(
+            commandManager.registerCommand(Commands.RestartKernel, () => this.restartKernel())
+        );
+        this.disposableRegistry.push(
+            commandManager.registerCommand(Commands.ExpandAllCells, () => this.expandAllCells())
+        );
+        this.disposableRegistry.push(
+            commandManager.registerCommand(Commands.CollapseAllCells, () => this.collapseAllCells())
+        );
+        this.disposableRegistry.push(
+            commandManager.registerCommand(Commands.ExportOutputAsNotebook, () => this.exportCells())
+        );
+        this.disposableRegistry.push(
+            commandManager.registerCommand(Commands.ScrollToCell, (_file: string, id: string) => this.scrollToCell(id))
+        );
+    }
+
+    // tslint:disable:no-any
+    private async listenForErrors(promise: () => Promise<any>): Promise<any> {
+        let result: any;
+        try {
+            result = await promise();
+            return result;
+        } catch (err) {
+            if (!(err instanceof CancellationError)) {
+                if (err.message) {
+                    traceError(err.message);
+                    this.applicationShell.showErrorMessage(err.message);
+                } else {
+                    traceError(err.toString());
+                    this.applicationShell.showErrorMessage(err.toString());
+                }
+            } else {
+                traceInfo('Canceled');
+            }
+        }
+        return result;
+    }
+
+    private showInformationMessage(message: string, question?: string): Thenable<string | undefined> {
+        if (question) {
+            return this.applicationShell.showInformationMessage(message, question);
+        } else {
+            return this.applicationShell.showInformationMessage(message);
+        }
+    }
+
+    @captureTelemetry(Telemetry.ExportPythonFile, undefined, false)
+    private async exportFile(file: string): Promise<void> {
+        if (file && file.length > 0) {
+            // If the current file is the active editor, then generate cells from the document.
+            const activeEditor = this.documentManager.activeTextEditor;
+            if (activeEditor && this.fileSystem.arePathsSame(activeEditor.document.fileName, file)) {
+                const cells = generateCellsFromDocument(
+                    activeEditor.document,
+                    this.configuration.getSettings(activeEditor.document.uri).datascience
+                );
+                if (cells) {
+                    const filtersKey = localize.DataScience.exportDialogFilter();
+                    const filtersObject: { [name: string]: string[] } = {};
+                    filtersObject[filtersKey] = ['ipynb'];
+
+                    // Bring up the save file dialog box
+                    const uri = await this.applicationShell.showSaveDialog({
+                        saveLabel: localize.DataScience.exportDialogTitle(),
+                        filters: filtersObject
+                    });
+                    await this.waitForStatus(
+                        async () => {
+                            if (uri) {
+                                let directoryChange;
+                                const settings = this.configuration.getSettings(activeEditor.document.uri);
+                                if (settings.datascience.changeDirOnImportExport) {
+                                    directoryChange = uri.fsPath;
+                                }
+
+                                const notebook = await this.jupyterExporter.translateToNotebook(cells, directoryChange);
+                                await this.fileSystem.writeFile(uri.fsPath, JSON.stringify(notebook));
+                            }
+                        },
+                        localize.DataScience.exportingFormat(),
+                        file
+                    );
+                    // When all done, show a notice that it completed.
+                    if (uri && uri.fsPath) {
+                        const openQuestion1 = localize.DataScience.exportOpenQuestion1();
+                        const openQuestion2 = (await this.jupyterExecution.isSpawnSupported())
+                            ? localize.DataScience.exportOpenQuestion()
+                            : undefined;
+                        const questions = [openQuestion1, ...(openQuestion2 ? [openQuestion2] : [])];
+                        const selection = await this.applicationShell.showInformationMessage(
+                            localize.DataScience.exportDialogComplete().format(uri.fsPath),
+                            ...questions
+                        );
+                        if (selection === openQuestion1) {
+                            await this.ipynbProvider.open(uri);
+                        }
+                        if (selection === openQuestion2) {
+                            // If the user wants to, open the notebook they just generated.
+                            this.jupyterExecution.spawnNotebook(uri.fsPath).ignoreErrors();
+                        }
+                    }
+                }
+            }
+        }
+    }
+
+    @captureTelemetry(Telemetry.ExportPythonFileAndOutput, undefined, false)
+    private async exportFileAndOutput(file: string): Promise<Uri | undefined> {
+        if (file && file.length > 0 && (await this.jupyterExecution.isNotebookSupported())) {
+            // If the current file is the active editor, then generate cells from the document.
+            const activeEditor = this.documentManager.activeTextEditor;
+            if (
+                activeEditor &&
+                activeEditor.document &&
+                this.fileSystem.arePathsSame(activeEditor.document.fileName, file)
+            ) {
+                const ranges = generateCellRangesFromDocument(activeEditor.document);
+                if (ranges.length > 0) {
+                    // Ask user for path
+                    const output = await this.showExportDialog();
+
+                    // If that worked, we need to start a jupyter server to get our output values.
+                    // In the future we could potentially only update changed cells.
+                    if (output) {
+                        // Create a cancellation source so we can cancel starting the jupyter server if necessary
+                        const cancelSource = new CancellationTokenSource();
+
+                        // Then wait with status that lets the user cancel
+                        await this.waitForStatus(
+                            () => {
+                                try {
+                                    return this.exportCellsWithOutput(
+                                        ranges,
+                                        activeEditor.document,
+                                        output,
+                                        cancelSource.token
+                                    );
+                                } catch (err) {
+                                    if (!(err instanceof CancellationError)) {
+                                        this.showInformationMessage(
+                                            localize.DataScience.exportDialogFailed().format(err)
+                                        );
+                                    }
+                                }
+                                return Promise.resolve();
+                            },
+                            localize.DataScience.exportingFormat(),
+                            file,
+                            () => {
+                                cancelSource.cancel();
+                            }
+                        );
+
+                        // When all done, show a notice that it completed.
+                        const openQuestion1 = localize.DataScience.exportOpenQuestion1();
+                        const openQuestion2 = (await this.jupyterExecution.isSpawnSupported())
+                            ? localize.DataScience.exportOpenQuestion()
+                            : undefined;
+                        const questions = [openQuestion1, ...(openQuestion2 ? [openQuestion2] : [])];
+                        const selection = await this.applicationShell.showInformationMessage(
+                            localize.DataScience.exportDialogComplete().format(output),
+                            ...questions
+                        );
+                        if (selection === openQuestion1) {
+                            await this.ipynbProvider.open(Uri.file(output));
+                        }
+                        if (selection === openQuestion2) {
+                            // If the user wants to, open the notebook they just generated.
+                            this.jupyterExecution.spawnNotebook(output).ignoreErrors();
+                        }
+
+                        return Uri.file(output);
+                    }
+                }
+            }
+        } else {
+            await this.dataScienceErrorHandler.handleError(
+                new JupyterInstallError(
+                    localize.DataScience.jupyterNotSupported().format(await this.jupyterExecution.getNotebookError()),
+                    localize.DataScience.pythonInteractiveHelpLink()
+                )
+            );
+        }
+    }
+
+    private async exportCellsWithOutput(
+        ranges: { range: Range; title: string }[],
+        document: TextDocument,
+        file: string,
+        cancelToken: CancellationToken
+    ): Promise<void> {
+        let server: INotebookServer | undefined;
+        try {
+            const settings = this.configuration.getSettings(document.uri);
+            const useDefaultConfig: boolean | undefined = settings.datascience.useDefaultConfigForJupyter;
+
+            // Try starting a server. Purpose should be unique so we
+            // create a brand new one.
+            server = await this.jupyterExecution.connectToNotebookServer(
+                { useDefaultConfig, purpose: uuid() },
+                cancelToken
+            );
+            const notebook = server
+                ? await server.createNotebook(undefined, Uri.parse(Identifiers.InteractiveWindowIdentity))
+                : undefined;
+
+            // If that works, then execute all of the cells.
+            const cells = Array.prototype.concat(
+                ...(await Promise.all(
+                    ranges.map(r => {
+                        const code = document.getText(r.range);
+                        return notebook
+                            ? notebook.execute(code, document.fileName, r.range.start.line, uuid(), cancelToken)
+                            : [];
+                    })
+                ))
+            );
+
+            // Then save them to the file
+            let directoryChange;
+            if (settings.datascience.changeDirOnImportExport) {
+                directoryChange = file;
+            }
+
+            const notebookJson = await this.jupyterExporter.translateToNotebook(cells, directoryChange);
+            await this.fileSystem.writeFile(file, JSON.stringify(notebookJson));
+        } finally {
+            if (server) {
+                await server.dispose();
+            }
+        }
+    }
+
+    private async showExportDialog(): Promise<string | undefined> {
+        const filtersKey = localize.DataScience.exportDialogFilter();
+        const filtersObject: { [name: string]: string[] } = {};
+        filtersObject[filtersKey] = ['ipynb'];
+
+        // Bring up the save file dialog box
+        const uri = await this.applicationShell.showSaveDialog({
+            saveLabel: localize.DataScience.exportDialogTitle(),
+            filters: filtersObject
+        });
+
+        return uri ? uri.fsPath : undefined;
+    }
+
+    private undoCells() {
+        const interactiveWindow = this.interactiveWindowProvider.getActive();
+        if (interactiveWindow) {
+            interactiveWindow.undoCells();
+        }
+    }
+
+    private redoCells() {
+        const interactiveWindow = this.interactiveWindowProvider.getActive();
+        if (interactiveWindow) {
+            interactiveWindow.redoCells();
+        }
+    }
+
+    private removeAllCells() {
+        const interactiveWindow = this.interactiveWindowProvider.getActive();
+        if (interactiveWindow) {
+            interactiveWindow.removeAllCells();
+        }
+    }
+
+    private interruptKernel() {
+        const interactiveWindow = this.interactiveWindowProvider.getActive();
+        if (interactiveWindow) {
+            interactiveWindow.interruptKernel().ignoreErrors();
+        }
+    }
+
+    private restartKernel() {
+        const interactiveWindow = this.interactiveWindowProvider.getActive();
+        if (interactiveWindow) {
+            interactiveWindow.restartKernel().ignoreErrors();
+        }
+    }
+
+    private expandAllCells() {
+        const interactiveWindow = this.interactiveWindowProvider.getActive();
+        if (interactiveWindow) {
+            interactiveWindow.expandAllCells();
+        }
+    }
+
+    private collapseAllCells() {
+        const interactiveWindow = this.interactiveWindowProvider.getActive();
+        if (interactiveWindow) {
+            interactiveWindow.collapseAllCells();
+        }
+    }
+
+    private exportCells() {
+        const interactiveWindow = this.interactiveWindowProvider.getActive();
+        if (interactiveWindow) {
+            interactiveWindow.exportCells();
+        }
+    }
+
+    @captureTelemetry(Telemetry.ShowHistoryPane, undefined, false)
+    private async showInteractiveWindow(): Promise<void> {
+        const active = await this.interactiveWindowProvider.getOrCreateActive();
+        return active.show();
+    }
+
+    private waitForStatus<T>(
+        promise: () => Promise<T>,
+        format: string,
+        file?: string,
+        canceled?: () => void,
+        interactiveWindow?: IInteractiveBase
+    ): Promise<T> {
+        const message = file ? format.format(file) : format;
+        return this.statusProvider.waitWithStatus(promise, message, true, undefined, canceled, interactiveWindow);
+    }
+
+    @captureTelemetry(Telemetry.ImportNotebook, { scope: 'command' }, false)
+    private async importNotebook(): Promise<void> {
+        const filtersKey = localize.DataScience.importDialogFilter();
+        const filtersObject: { [name: string]: string[] } = {};
+        filtersObject[filtersKey] = ['ipynb'];
+
+        const uris = await this.applicationShell.showOpenDialog({
+            openLabel: localize.DataScience.importDialogTitle(),
+            filters: filtersObject
+        });
+
+        if (uris && uris.length > 0) {
+            // Don't call the other overload as we'll end up with double telemetry.
+            await this.waitForStatus(
+                async () => {
+                    const contents = await this.jupyterImporter.importFromFile(uris[0].fsPath);
+                    await this.viewDocument(contents);
+                },
+                localize.DataScience.importingFormat(),
+                uris[0].fsPath
+            );
+        }
+    }
+
+    @captureTelemetry(Telemetry.ImportNotebook, { scope: 'file' }, false)
+    private async importNotebookOnFile(file: string): Promise<void> {
+        if (file && file.length > 0) {
+            await this.waitForStatus(
+                async () => {
+                    const contents = await this.jupyterImporter.importFromFile(file);
+                    await this.viewDocument(contents);
+                },
+                localize.DataScience.importingFormat(),
+                file
+            );
+        }
+    }
+
+    private viewDocument = async (contents: string): Promise<void> => {
+        const doc = await this.documentManager.openTextDocument({ language: 'python', content: contents });
+        const editor = await this.documentManager.showTextDocument(doc, ViewColumn.One);
+
+        // Edit the document so that it is dirty (add a space at the end)
+        editor.edit(editBuilder => {
+            editBuilder.insert(new Position(editor.document.lineCount, 0), '\n');
+        });
+    };
+
+    private async scrollToCell(id: string): Promise<void> {
+        if (id) {
+            const interactiveWindow = await this.interactiveWindowProvider.getOrCreateActive();
+            interactiveWindow.scrollToCell(id);
+        }
+    }
+}